--- conflicted
+++ resolved
@@ -39,12 +39,8 @@
   /// Returns the current [DocumentSelection] for a [Document].
   DocumentSelection? get selection => selectionNotifier.value;
 
-<<<<<<< HEAD
-  /// Sets the current [selection] for a [Document].
+  /// Sets the current [selection] for a [Document] using [SelectionReason.userInteraction] as the reason.
   @Deprecated("Use updateSelectionWithoutNotification instead, and then call notifySelectionListener")
-=======
-  /// Sets the current [selection] for a [Document] using [SelectionReason.userInteraction] as the reason.
->>>>>>> cf1ec882
   set selection(DocumentSelection? newSelection) {
     if (newSelection != selectionNotifier.value) {
       selectionNotifier.value = newSelection;
