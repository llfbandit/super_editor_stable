--- conflicted
+++ resolved
@@ -705,8 +705,6 @@
       // Ensure caret is displayed.
       expect(_caretFinder(), findsOneWidget);
     });
-<<<<<<< HEAD
-=======
 
     test("emits a DocumentSelectionChange when changing selection by the notifier", () async {
       final composer = DocumentComposer();
@@ -756,7 +754,6 @@
       // Ensure the listener was called and the selection in the selectionNotifier is correct.
       expect(emittedSelection, newSelection);
     });
->>>>>>> cf1ec882
   });
 }
 
